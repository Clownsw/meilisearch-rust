#![allow(missing_docs)]

use crate::{errors::Error, indexes::Index, request::*};
use serde::Deserialize;
use std::collections::{BTreeMap, BTreeSet};
use std::time::Duration;

#[derive(Deserialize)]
#[serde(rename_all = "camelCase")]
pub(crate) struct ProgressJson {
    pub(crate) update_id: usize,
}

impl ProgressJson {
    pub(crate) fn into_progress<'a>(self, index: &'a Index) -> Progress<'a> {
        Progress {
            id: self.update_id,
            index,
        }
    }
}

/// A struct used to track the progress of some async operations.
pub struct Progress<'a> {
    id: usize,
    index: &'a Index<'a>,
}

impl<'a> Progress<'a> {
<<<<<<< HEAD

    /// # Example
    ///
    /// ```
    /// # use meilisearch_sdk::{client::*, indexes::*, document::*};
    /// # futures::executor::block_on(async move {
    /// let client = Client::new("http://localhost:7700", "masterKey");
    /// let mut movies_index = client.get_or_create("movies").await.unwrap();
    /// let progress = movies_index.delete_all_documents().await.unwrap();
    /// let update_id = progress.get_update_id();
    /// # client.delete_index("movies").await.unwrap();
    /// # });
    /// ```
    pub fn get_update_id(&self) -> u64 {
        self.id as u64
    }

    ///
=======
>>>>>>> 355d3e3d
    /// # Example
    ///
    /// ```
    /// # use meilisearch_sdk::{client::*, indexes::*, document::*};
    /// # futures::executor::block_on(async move {
    /// let client = Client::new("http://localhost:7700", "masterKey");
    /// let mut movies_index = client.get_or_create("movies").await.unwrap();
    /// let progress = movies_index.delete_all_documents().await.unwrap();
    /// let status = progress.get_status().await.unwrap();
    /// # client.delete_index("movies").await.unwrap();
    /// # });
    /// ```
    pub async fn get_status(&self) -> Result<UpdateStatus, Error> {
        request::<(), UpdateStatus>(
            &format!(
                "{}/indexes/{}/updates/{}",
                self.index.client.host, self.index.uid, self.id
            ),
            self.index.client.apikey,
            Method::Get,
            200,
        )
        .await
    }

    /// Wait until MeiliSearch processes an update, and get its status.
    /// 
    /// `interval` = The frequency at which the server should be polled. Default = 50ms
    /// `timeout` = The maximum time to wait for processing to complete. Default = 5000ms
    /// 
    /// If the waited time exceeds `timeout` then `None` will be returned.
    /// 
    /// # Example
    ///
    /// ```
    /// # use meilisearch_sdk::{client::*, document, indexes::*, progress::*};
    /// # use serde::{Serialize, Deserialize};
    /// #
    /// # #[derive(Debug, Serialize, Deserialize, PartialEq)]
    /// # struct Document {
    /// #    id: usize,
    /// #    value: String,
    /// #    kind: String,
    /// # }
    /// # 
    /// # impl document::Document for Document {
    /// #    type UIDType = usize;
    /// #
    /// #    fn get_uid(&self) -> &Self::UIDType {
    /// #        &self.id
    /// #    }
    /// # }
    /// #
    /// # futures::executor::block_on(async move {
    /// let client = Client::new("http://localhost:7700", "masterKey");
    /// let movies = client.create_index("movies_wait_for_pending", None).await.unwrap();
    /// 
    /// let progress = movies.add_documents(&[
    ///     Document { id: 0, kind: "title".into(), value: "The Social Network".to_string() },
    ///     Document { id: 1, kind: "title".into(), value: "Harry Potter and the Sorcerer's Stone".to_string() },
    /// ], None).await.unwrap();
    /// 
    /// let status = progress.wait_for_pending_update(None, None).await.unwrap();
    /// 
    /// # client.delete_index("movies_wait_for_pending").await.unwrap();
    /// assert!(matches!(status.unwrap(), UpdateStatus::Processed { .. }));
    /// # });
    /// ```
    pub async fn wait_for_pending_update(
        &self,
        interval: Option<Duration>,
        timeout: Option<Duration>,
    ) -> Option<Result<UpdateStatus, Error>> {
        let interval = interval.unwrap_or_else(|| Duration::from_millis(50));
        let timeout = timeout.unwrap_or_else(|| Duration::from_millis(5000));

        let mut elapsed_time = Duration::new(0, 0);
        let mut status_result: Result<UpdateStatus, Error>;

        while timeout > elapsed_time {
            status_result = self.get_status().await;

            match status_result {
                Ok (status) => {
                    match status {
                        UpdateStatus::Failed { .. } | UpdateStatus::Processed { .. } => {
                            return Some(self.get_status().await);
                        },
                        UpdateStatus::Enqueued { .. } => {
                            elapsed_time += interval;
                            async_sleep(interval).await;
                        },
                    }
                },
                Err (error) => return Some(Err(error)),
            };
        }

        None
    }
}

#[cfg(not(target_arch = "wasm32"))]
pub(crate) async fn async_sleep(interval: Duration) {
    let (sender, receiver) = futures::channel::oneshot::channel::<()>();
    std::thread::spawn(move || {
        std::thread::sleep(interval);
        let _ = sender.send(());
    });
    let _ = receiver.await;
}

#[cfg(target_arch = "wasm32")]
pub(crate) async fn async_sleep(interval: Duration) {
    use wasm_bindgen_futures::JsFuture;
    use std::convert::TryInto;

    JsFuture::from(js_sys::Promise::new(&mut |yes, _| {
        web_sys::window()
            .unwrap()
            .set_timeout_with_callback_and_timeout_and_arguments_0(
                &yes,
                interval.as_millis().try_into().unwrap(),
            )
            .unwrap();
    })).await.unwrap();
}

#[derive(Debug, Clone, Deserialize)]
pub enum RankingRule {
    Typo,
    Words,
    Proximity,
    Attribute,
    WordsPosition,
    Exactness,
    Asc(String),
    Desc(String),
}

#[derive(Debug, Clone, Deserialize)]
pub enum UpdateState<T> {
    Update(T),
    Clear,
    Nothing,
}

#[derive(Debug, Clone, Deserialize)]
pub struct SettingsUpdate {
    pub ranking_rules: UpdateState<Vec<RankingRule>>,
    pub distinct_attribute: UpdateState<String>,
    pub searchable_attributes: UpdateState<Vec<String>>,
    pub displayed_attributes: UpdateState<BTreeSet<String>>,
    pub stop_words: UpdateState<BTreeSet<String>>,
    pub synonyms: UpdateState<BTreeMap<String, Vec<String>>>,
    pub attributes_for_faceting: UpdateState<Vec<String>>,
}

#[derive(Debug, Clone, Deserialize)]
#[serde(tag = "name")]
pub enum UpdateType {
    ClearAll,
    Customs,
    DocumentsAddition { number: usize },
    DocumentsPartial { number: usize },
    DocumentsDeletion { number: usize },
    Settings { settings: Box<SettingsUpdate> },
}

#[derive(Deserialize, Debug, Clone)]
#[serde(rename_all = "camelCase")]
pub struct ProcessedUpdateResult {
    pub update_id: u64,
    #[serde(rename = "type")]
    pub update_type: UpdateType,
    pub error: Option<String>,
    pub error_type: Option<String>,
    pub error_code: Option<String>,
    pub error_link: Option<String>,
    pub duration: f64,        // in seconds
    pub enqueued_at: String,  // TODO deserialize to datetime
    pub processed_at: String, // TODO deserialize to datetime
}

#[derive(Debug, Clone, Deserialize)]
#[serde(rename_all = "camelCase")]
pub struct EnqueuedUpdateResult {
    pub update_id: u64,
    #[serde(rename = "type")]
    pub update_type: UpdateType,
    pub enqueued_at: String, // TODO deserialize to datetime
}

#[derive(Debug, Clone, Deserialize)]
#[serde(rename_all = "camelCase", tag = "status")]
pub enum UpdateStatus {
    Enqueued {
        #[serde(flatten)]
        content: EnqueuedUpdateResult,
    },
    Failed {
        #[serde(flatten)]
        content: ProcessedUpdateResult,
    },
    Processed {
        #[serde(flatten)]
        content: ProcessedUpdateResult,
    },
}

#[cfg(test)]
mod test {
    use crate::{client::*, document, progress::*};
    use serde::{Serialize, Deserialize};
    use futures_await_test::async_test;
    use std::time;

    #[derive(Debug, Serialize, Deserialize, PartialEq)]
    struct Document {
       id: usize,
       value: String,
       kind: String,
    }
    
    impl document::Document for Document {
       type UIDType = usize;
    
       fn get_uid(&self) -> &Self::UIDType {
           &self.id
       }
    }

    #[async_test]
    async fn test_wait_for_pending_updates_with_args() {
        let client = Client::new("http://localhost:7700", "masterKey");
        let movies = client.get_or_create("movies_wait_for_pending_args").await.unwrap();
        let progress = movies.add_documents(&[
            Document {
                id: 0,
                kind: "title".into(),
                value: "The Social Network".to_string(),
            },
            Document {
                id: 1,
                kind: "title".into(),
                value: "Harry Potter and the Sorcerer's Stone".to_string(),
            },
        ], None).await.unwrap();
        let status = progress.wait_for_pending_update(
            Some(Duration::from_millis(1)), Some(Duration::from_millis(6000))
        ).await.unwrap();
    
        client.delete_index("movies_wait_for_pending_args").await.unwrap();
        assert!(matches!(status.unwrap(), UpdateStatus::Processed { .. }));
    }

    #[async_test]
    async fn test_wait_for_pending_updates_time_out() {
        let client = Client::new("http://localhost:7700", "masterKey");
        let movies = client.get_or_create("movies_wait_for_pending_timeout").await.unwrap();
        let progress = movies.add_documents(&[
            Document {
                id: 0,
                kind: "title".into(),
                value: "The Social Network".to_string(),
            },
            Document {
                id: 1,
                kind: "title".into(),
                value: "Harry Potter and the Sorcerer's Stone".to_string(),
            },
        ], None).await.unwrap();
        let status = progress.wait_for_pending_update(
            Some(Duration::from_millis(1)), Some(Duration::from_nanos(1))
        ).await;
    
        client.delete_index("movies_wait_for_pending_timeout").await.unwrap();
        assert_eq!(status.is_none(), true);
    }

    #[async_test]
    async fn test_async_sleep() {
        let sleep_duration = time::Duration::from_millis(10);
        let now = time::Instant::now();

        async_sleep(sleep_duration).await;

        assert!(now.elapsed() >= sleep_duration);
    }
}<|MERGE_RESOLUTION|>--- conflicted
+++ resolved
@@ -27,7 +27,6 @@
 }
 
 impl<'a> Progress<'a> {
-<<<<<<< HEAD
 
     /// # Example
     ///
@@ -45,9 +44,6 @@
         self.id as u64
     }
 
-    ///
-=======
->>>>>>> 355d3e3d
     /// # Example
     ///
     /// ```
