--- conflicted
+++ resolved
@@ -638,11 +638,7 @@
         let tasks = request::<&TasksQuery, TasksResults>(
             &format!("{}/tasks", self.host),
             &self.api_key,
-<<<<<<< HEAD
             Method::Get(tasks_query),
-=======
-            Method::Get(()),
->>>>>>> 753c62c5
             200,
         )
         .await?;
